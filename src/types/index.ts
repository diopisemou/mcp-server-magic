--- conflicted
+++ resolved
@@ -1,4 +1,3 @@
-
 import { Json } from './json';
 
 declare global {
@@ -45,11 +44,7 @@
   responses: Response[];
   selected?: boolean;
   mcpType?: "resource" | "tool" | "none";
-<<<<<<< HEAD
-  summary?: string; // Added optional properties that were causing errors
-=======
   summary?: string; // Added optional properties
->>>>>>> 5b9afc5e
   operationId?: string;
   requestBody?: any;
   security?: any;
@@ -110,22 +105,6 @@
   tags?: string[];
 }
 
-<<<<<<< HEAD
-export interface EndpointDefinition {
-  id: string;
-  path: string;
-  method: "GET" | "POST" | "PUT" | "DELETE" | "PATCH" | "OPTIONS" | "HEAD";
-  description: string;
-  parameters: Parameter[];
-  responses: Response[];
-  selected?: boolean;
-  mcpType?: "resource" | "tool" | "none";
-  summary?: string; // Added optional properties that were causing errors
-  operationId?: string;
-  requestBody?: any;
-  security?: any;
-  tags?: string[];
-=======
 // Updated types for auth and hosting
 export type AuthType = "None" | "API Key" | "Bearer Token" | "Basic Auth";
 export type AuthLocation = "header" | "query" | "cookie";
@@ -145,7 +124,6 @@
   provider: HostingProvider;
   type: HostingType;
   region?: string;
->>>>>>> 5b9afc5e
 }
 
 export interface ServerConfig {
@@ -155,24 +133,12 @@
   authentication: AuthConfig;
   hosting: HostingConfig;
   endpoints: Endpoint[];
-<<<<<<< HEAD
-  authSecret?: string; // Added for compatibility with server templates
-  database?: string; // Added for compatibility with server templates
-  framework?: string; // Added for compatibility
-=======
   authSecret?: string; 
   database?: string;
   framework?: string;
->>>>>>> 5b9afc5e
-}
-
+}
 
 export interface GenerationResult {
-  summary?: string; // Added optional properties that were causing errors
-  operationId?: string;
-  requestBody?: any;
-  security?: any;
-  tags?: string[];
   success: boolean;
   serverUrl?: string;
   error?: string;
@@ -183,52 +149,19 @@
   selected?: boolean;
 }
 
-<<<<<<< HEAD
-// Authentication types
-export type AuthType = "None" | "API Key" | "Bearer Token" | "Basic Auth";
-export type AuthLocation = "header" | "query" | "cookie";
-
-export interface AuthConfig {
-  type: AuthType;
-  location?: AuthLocation;
-  name?: string;
-  value?: string;
-}
-
-// Hosting types
-export type HostingProvider = "AWS" | "GCP" | "Azure" | "Self-hosted" | "Supabase";
-export type HostingType = "Serverless" | "Container" | "VM" | "Shared" | "Dedicated";
-
-export interface HostingConfig {
-  provider: HostingProvider;
-  type: HostingType;
-  region?: string;
-}
-
-=======
->>>>>>> 5b9afc5e
 export interface ServerFile {
   name: string;
   path: string;
   content: string;
   type: "code" | "config" | "documentation";
-<<<<<<< HEAD
-   language?: string; // Added for compatibility with server templates
-  }
-=======
   language?: string;
->>>>>>> 5b9afc5e
 }
 
 export interface User {
   id: string;
   email: string;
   username?: string;
-<<<<<<< HEAD
-  user_metadata?: { // Added for compatibility with Supabase
-=======
   user_metadata?: {
->>>>>>> 5b9afc5e
     username?: string;
   };
 }
@@ -250,12 +183,8 @@
   content: string;
   created_at: string;
   updated_at: string;
-<<<<<<< HEAD
-  endpoint_definition?: any; // Updated to allow any type for compatibility with Json
-=======
   endpoint_definition?: Json;
   endpoints?: EndpointDefinition[];
->>>>>>> 5b9afc5e
 }
 
 export interface ServerConfiguration {
@@ -282,11 +211,7 @@
   logs?: string;
   created_at: string;
   updated_at: string;
-<<<<<<< HEAD
-  files?: ServerFile[]; // Added for compatibility
-=======
   files?: ServerFile[];
->>>>>>> 5b9afc5e
 }
 
 // Archive format for downloading files
@@ -301,12 +226,8 @@
   files: ArchiveFile[];
   fileName: string;
   blob: Blob;
-<<<<<<< HEAD
-  name?: string; // Added for compatibility
-=======
-  name?: string; 
+  name?: string;
   files?: ServerFile[];
->>>>>>> 5b9afc5e
 }
 
 export interface MCPCapability {
