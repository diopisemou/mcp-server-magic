
import { Toaster } from "@/components/ui/toaster";
import { Toaster as Sonner } from "@/components/ui/sonner";
import { TooltipProvider } from "@/components/ui/tooltip";
import { QueryClient, QueryClientProvider } from "@tanstack/react-query";
import { BrowserRouter, Navigate, Route, Routes } from "react-router-dom";
import Index from "./pages/Index";
import NotFound from "./pages/NotFound";
import Auth from "./pages/Auth";
import Dashboard from "./pages/Dashboard";
import ProjectDetail from "./pages/ProjectDetail";
import ImportApi from "./pages/ImportApi";
import ConfigureServer from "./pages/ConfigureServer";
import GenerateServer from "./pages/GenerateServer";
<<<<<<< HEAD
import GenerateServerV1 from "./pages/GenerateServerV1";
import { AuthProvider } from "./contexts/AuthContext";
import { LogProvider } from "@/contexts/LogContext";
import ErrorBoundary from "@/components/ErrorBoundary";
import { useEffect, useState } from "react";
import LandingPage from "./pages/LandingPage";
import LandingPageAlt from "./pages/LandingPageAlt";
import {
  getUserVariant,
  trackPageView,
  Variant,
} from "./utils/abTestingService";
import HeaderLayout from "./components/layouts/HeaderLayout"; // Assumed to exist
import Docs from "./pages/Docs"; // Assumed to exist
=======
import Status from "./pages/Status"; // New Status page
import Marketplace from "./pages/Marketplace"; // New Marketplace page
import MarketplaceDetail from "./pages/MarketplaceDetail"; // New Marketplace Detail page
import { AuthProvider } from "./contexts/AuthContext";
import { LogProvider } from "@/contexts/LogContext";
import ErrorBoundary from "@/components/ErrorBoundary";
import { useEffect, useState } from 'react';
import LandingPage from './pages/LandingPage';
import LandingPageAlt from './pages/LandingPageAlt';
import { getUserVariant, trackPageView, Variant } from './utils/abTestingService';
import HeaderLayout from "./components/layouts/HeaderLayout";
import Docs from "./pages/Docs";
>>>>>>> acfabfcb

const queryClient = new QueryClient();

const LandingPageSelector = () => {
  const [variant, setVariant] = useState<Variant | null>(null);

  useEffect(() => {
    // Get the user's assigned variant
    const userVariant = getUserVariant();
    setVariant(userVariant);

    // Track the page view
    trackPageView();
  }, []);

  // Show loading until we determine the variant
  if (!variant) return <div>Loading...</div>;

  // Render the appropriate landing page based on variant
  return variant === "A" ? <LandingPage /> : <LandingPageAlt />;
};

const App = () => (
  <QueryClientProvider client={queryClient}>
    <LogProvider>
      <TooltipProvider>
        <ErrorBoundary>
          <Toaster />
          <Sonner />
          <BrowserRouter>
            <AuthProvider>
              <Routes>
                {/* Routes with their own headers */}
                <Route path="/" element={<LandingPageSelector />} />
                <Route path="/landing-a" element={<LandingPage />} />
                <Route path="/landing-b" element={<LandingPageAlt />} />
                <Route path="/auth" element={<Auth />} />

                {/* Routes that need the common header */}
<<<<<<< HEAD
                <Route
                  path="/dashboard"
                  element={
                    <HeaderLayout>
                      <Dashboard />
                    </HeaderLayout>
                  }
                />
                <Route
                  path="/project/:projectId"
                  element={
                    <HeaderLayout>
                      <ProjectDetail />
                    </HeaderLayout>
                  }
                />
                <Route
                  path="/import-api"
                  element={
                    <HeaderLayout>
                      <ImportApi />
                    </HeaderLayout>
                  }
                />
                <Route
                  path="/configure-server/:projectId"
                  element={
                    <HeaderLayout>
                      <ConfigureServer />
                    </HeaderLayout>
                  }
                />
                <Route
                  path="/generate-server/:projectId/:configId"
                  element={
                    <HeaderLayout>
                      <GenerateServer />
                    </HeaderLayout>
                  }
                />
                <Route
                  path="/generate-server-v1/:projectId/:configId"
                  element={
                    <HeaderLayout>
                      <GenerateServerV1 />
                    </HeaderLayout>
                  }
                />
                <Route
                  path="/docs"
                  element={
                    <HeaderLayout>
                      <Docs />
                    </HeaderLayout>
                  }
                />
=======
                <Route path="/dashboard" element={<HeaderLayout><Dashboard /></HeaderLayout>} />
                <Route path="/project/:projectId" element={<HeaderLayout><ProjectDetail /></HeaderLayout>} />
                <Route path="/import-api" element={<HeaderLayout><ImportApi /></HeaderLayout>} />
                <Route path="/configure-server/:projectId" element={<HeaderLayout><ConfigureServer /></HeaderLayout>} />
                <Route path="/generate-server/:projectId/:configId" element={<HeaderLayout><GenerateServer /></HeaderLayout>} />
                <Route path="/docs" element={<HeaderLayout><Docs /></HeaderLayout>} />
                
                {/* New routes */}
                <Route path="/status" element={<Status />} />
                <Route path="/marketplace" element={<Marketplace />} />
                <Route path="/marketplace/:id" element={<MarketplaceDetail />} />
>>>>>>> acfabfcb

                {/* ADD ALL CUSTOM ROUTES ABOVE THE CATCH-ALL "*" ROUTE */}
                <Route
                  path="*"
                  element={
                    <HeaderLayout>
                      <NotFound />
                    </HeaderLayout>
                  }
                />
              </Routes>
            </AuthProvider>
          </BrowserRouter>
        </ErrorBoundary>
      </TooltipProvider>
    </LogProvider>
  </QueryClientProvider>
);

export default App;<|MERGE_RESOLUTION|>--- conflicted
+++ resolved
@@ -1,4 +1,3 @@
-
 import { Toaster } from "@/components/ui/toaster";
 import { Toaster as Sonner } from "@/components/ui/sonner";
 import { TooltipProvider } from "@/components/ui/tooltip";
@@ -12,8 +11,10 @@
 import ImportApi from "./pages/ImportApi";
 import ConfigureServer from "./pages/ConfigureServer";
 import GenerateServer from "./pages/GenerateServer";
-<<<<<<< HEAD
 import GenerateServerV1 from "./pages/GenerateServerV1";
+import Status from "./pages/Status"; // New Status page
+import Marketplace from "./pages/Marketplace"; // New Marketplace page
+import MarketplaceDetail from "./pages/MarketplaceDetail"; // New Marketplace Detail page
 import { AuthProvider } from "./contexts/AuthContext";
 import { LogProvider } from "@/contexts/LogContext";
 import ErrorBoundary from "@/components/ErrorBoundary";
@@ -25,22 +26,8 @@
   trackPageView,
   Variant,
 } from "./utils/abTestingService";
-import HeaderLayout from "./components/layouts/HeaderLayout"; // Assumed to exist
-import Docs from "./pages/Docs"; // Assumed to exist
-=======
-import Status from "./pages/Status"; // New Status page
-import Marketplace from "./pages/Marketplace"; // New Marketplace page
-import MarketplaceDetail from "./pages/MarketplaceDetail"; // New Marketplace Detail page
-import { AuthProvider } from "./contexts/AuthContext";
-import { LogProvider } from "@/contexts/LogContext";
-import ErrorBoundary from "@/components/ErrorBoundary";
-import { useEffect, useState } from 'react';
-import LandingPage from './pages/LandingPage';
-import LandingPageAlt from './pages/LandingPageAlt';
-import { getUserVariant, trackPageView, Variant } from './utils/abTestingService';
 import HeaderLayout from "./components/layouts/HeaderLayout";
 import Docs from "./pages/Docs";
->>>>>>> acfabfcb
 
 const queryClient = new QueryClient();
 
@@ -80,7 +67,7 @@
                 <Route path="/auth" element={<Auth />} />
 
                 {/* Routes that need the common header */}
-<<<<<<< HEAD
+
                 <Route
                   path="/dashboard"
                   element={
@@ -137,19 +124,14 @@
                     </HeaderLayout>
                   }
                 />
-=======
-                <Route path="/dashboard" element={<HeaderLayout><Dashboard /></HeaderLayout>} />
-                <Route path="/project/:projectId" element={<HeaderLayout><ProjectDetail /></HeaderLayout>} />
-                <Route path="/import-api" element={<HeaderLayout><ImportApi /></HeaderLayout>} />
-                <Route path="/configure-server/:projectId" element={<HeaderLayout><ConfigureServer /></HeaderLayout>} />
-                <Route path="/generate-server/:projectId/:configId" element={<HeaderLayout><GenerateServer /></HeaderLayout>} />
-                <Route path="/docs" element={<HeaderLayout><Docs /></HeaderLayout>} />
-                
+
                 {/* New routes */}
                 <Route path="/status" element={<Status />} />
                 <Route path="/marketplace" element={<Marketplace />} />
-                <Route path="/marketplace/:id" element={<MarketplaceDetail />} />
->>>>>>> acfabfcb
+                <Route
+                  path="/marketplace/:id"
+                  element={<MarketplaceDetail />}
+                />
 
                 {/* ADD ALL CUSTOM ROUTES ABOVE THE CATCH-ALL "*" ROUTE */}
                 <Route
